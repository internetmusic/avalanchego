// (c) 2019-2020, Ava Labs, Inc. All rights reserved.
// See the file LICENSE for licensing terms.

package genesis

import (
	"time"

	"github.com/ava-labs/avalanchego/utils/units"
)

// PrivateKey-vmRQiZeXEXYMyJhEiqdC2z5JhuDbxL8ix9UVvjgMu2Er1NepE => X-local1g65uqn6t77p656w64023nh8nd9updzmxyymev2
// PrivateKey-ewoqjP7PxY4yr3iLTpLisriqt94hdyDFNgchSxGGztUrTXtNN => X-local18jma8ppw3nhx5r4ap8clazz0dps7rv5u00z96u

var (
	localGenesisConfigJSON = `{
		"networkID": 12345,
		"allocations": [
			{
				"ethAddr": "0xb3d82b1367d362de99ab59a658165aff520cbd4d",
				"avaxAddr": "X-local1g65uqn6t77p656w64023nh8nd9updzmxyymev2",
				"initialAmount": 0,
				"unlockSchedule": [
					{
						"amount": 10000000000000000,
						"locktime": 1633824000
					}
				]
			},
			{
				"ethAddr": "0xb3d82b1367d362de99ab59a658165aff520cbd4d",
				"avaxAddr": "X-local18jma8ppw3nhx5r4ap8clazz0dps7rv5u00z96u",
				"initialAmount": 300000000000000000,
				"unlockSchedule": [
					{
						"amount": 20000000000000000
					},
					{
						"amount": 10000000000000000,
						"locktime": 1633824000
					}
				]
			},
			{
				"ethAddr": "0xb3d82b1367d362de99ab59a658165aff520cbd4d",
				"avaxAddr": "X-local1ur873jhz9qnaqv5qthk5sn3e8nj3e0kmggalnu",
				"initialAmount": 10000000000000000,
				"unlockSchedule": [
					{
						"amount": 10000000000000000,
						"locktime": 1633824000
					}
				]
			}
		],
		"startTime": 1599696000,
		"initialStakeDuration": 31536000,
		"initialStakeDurationOffset": 5400,
		"initialStakedFunds": [
			"X-local1g65uqn6t77p656w64023nh8nd9updzmxyymev2"
		],
		"initialStakers": [
			{
				"nodeID": "NodeID-7Xhw2mDxuDS44j42TCB6U5579esbSt3Lg",
				"rewardAddress": "X-local18jma8ppw3nhx5r4ap8clazz0dps7rv5u00z96u",
				"delegationFee": 1000000
			},
			{
				"nodeID": "NodeID-MFrZFVCXPv5iCn6M9K6XduxGTYp891xXZ",
				"rewardAddress": "X-local18jma8ppw3nhx5r4ap8clazz0dps7rv5u00z96u",
				"delegationFee": 500000
			},
			{
				"nodeID": "NodeID-NFBbbJ4qCmNaCzeW7sxErhvWqvEQMnYcN",
				"rewardAddress": "X-local18jma8ppw3nhx5r4ap8clazz0dps7rv5u00z96u",
				"delegationFee": 250000
			},
			{
				"nodeID": "NodeID-GWPcbFJZFfZreETSoWjPimr846mXEKCtu",
				"rewardAddress": "X-local18jma8ppw3nhx5r4ap8clazz0dps7rv5u00z96u",
				"delegationFee": 125000
			},
			{
				"nodeID": "NodeID-P7oB2McjBGgW2NXXWVYjV8JEDFoW9xDE5",
				"rewardAddress": "X-local18jma8ppw3nhx5r4ap8clazz0dps7rv5u00z96u",
				"delegationFee": 62500
			}
		],
		"cChainGenesis": "{\"config\":{\"chainId\":43112,\"homesteadBlock\":0,\"daoForkBlock\":0,\"daoForkSupport\":true,\"eip150Block\":0,\"eip150Hash\":\"0x2086799aeebeae135c246c65021c82b4e15a2c451340993aacfd2751886514f0\",\"eip155Block\":0,\"eip158Block\":0,\"byzantiumBlock\":0,\"constantinopleBlock\":0,\"petersburgBlock\":0,\"istanbulBlock\":0,\"muirGlacierBlock\":0},\"nonce\":\"0x0\",\"timestamp\":\"0x0\",\"extraData\":\"0x00\",\"gasLimit\":\"0x5f5e100\",\"difficulty\":\"0x0\",\"mixHash\":\"0x0000000000000000000000000000000000000000000000000000000000000000\",\"coinbase\":\"0x0000000000000000000000000000000000000000\",\"alloc\":{\"0100000000000000000000000000000000000000\":{\"code\":\"0x7300000000000000000000000000000000000000003014608060405260043610603d5760003560e01c80631e010439146042578063b6510bb314606e575b600080fd5b605c60048036036020811015605657600080fd5b503560b1565b60408051918252519081900360200190f35b818015607957600080fd5b5060af60048036036080811015608e57600080fd5b506001600160a01b03813516906020810135906040810135906060013560b6565b005b30cd90565b836001600160a01b031681836108fc8690811502906040516000604051808303818888878c8acf9550505050505015801560f4573d6000803e3d6000fd5b505050505056fea26469706673582212201eebce970fe3f5cb96bf8ac6ba5f5c133fc2908ae3dcd51082cfee8f583429d064736f6c634300060a0033\",\"balance\":\"0x0\"}},\"number\":\"0x0\",\"gasUsed\":\"0x0\",\"parentHash\":\"0x0000000000000000000000000000000000000000000000000000000000000000\"}",
		"message": "{{ fun_quote }}"
	}`

	// LocalParams are the params used for local networks
	LocalParams = Params{
<<<<<<< HEAD
		TxFee:                units.MilliAvax,
		CreationTxFee:        10 * units.MilliAvax,
		UptimeRequirement:    .6, // 60%
		MinValidatorStake:    1 * units.Avax,
		MaxValidatorStake:    3 * units.MegaAvax,
		MinDelegatorStake:    1 * units.Avax,
		MinDelegationFee:     20000, // 2%
		MinStakeDuration:     24 * time.Hour,
		MaxStakeDuration:     365 * 24 * time.Hour,
		StakeMintingPeriod:   365 * 24 * time.Hour,
		EpochFirstTransition: time.Unix(1607626800, 0),
		EpochDuration:        5 * time.Minute,
=======
		TxFee:              units.MilliAvax,
		CreationTxFee:      10 * units.MilliAvax,
		UptimeRequirement:  .6, // 60%
		MinValidatorStake:  1 * units.Avax,
		MaxValidatorStake:  3 * units.MegaAvax,
		MinDelegatorStake:  1 * units.Avax,
		MinDelegationFee:   20000, // 2%
		MinStakeDuration:   24 * time.Hour,
		MaxStakeDuration:   365 * 24 * time.Hour,
		StakeMintingPeriod: 365 * 24 * time.Hour,
		ApricotPhase0Time:  time.Date(2020, 12, 5, 5, 00, 0, 0, time.UTC),
>>>>>>> 9cd7bab4
	}
)<|MERGE_RESOLUTION|>--- conflicted
+++ resolved
@@ -92,7 +92,6 @@
 
 	// LocalParams are the params used for local networks
 	LocalParams = Params{
-<<<<<<< HEAD
 		TxFee:                units.MilliAvax,
 		CreationTxFee:        10 * units.MilliAvax,
 		UptimeRequirement:    .6, // 60%
@@ -105,18 +104,6 @@
 		StakeMintingPeriod:   365 * 24 * time.Hour,
 		EpochFirstTransition: time.Unix(1607626800, 0),
 		EpochDuration:        5 * time.Minute,
-=======
-		TxFee:              units.MilliAvax,
-		CreationTxFee:      10 * units.MilliAvax,
-		UptimeRequirement:  .6, // 60%
-		MinValidatorStake:  1 * units.Avax,
-		MaxValidatorStake:  3 * units.MegaAvax,
-		MinDelegatorStake:  1 * units.Avax,
-		MinDelegationFee:   20000, // 2%
-		MinStakeDuration:   24 * time.Hour,
-		MaxStakeDuration:   365 * 24 * time.Hour,
-		StakeMintingPeriod: 365 * 24 * time.Hour,
-		ApricotPhase0Time:  time.Date(2020, 12, 5, 5, 00, 0, 0, time.UTC),
->>>>>>> 9cd7bab4
+		ApricotPhase0Time:    time.Date(2020, 12, 5, 5, 00, 0, 0, time.UTC),
 	}
 )