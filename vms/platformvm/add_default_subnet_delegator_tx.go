--- conflicted
+++ resolved
@@ -118,12 +118,8 @@
 
 	// Ensure that the period this validator validates the specified subnet is a subnet of the time they validate the default subnet
 	// First, see if they're currently validating the default subnet
-<<<<<<< HEAD
-	currentValidatorHeap, err := tx.vm.getCurrentValidators(db, DefaultSubnetID)
+	currentValidatorHeap, err := tx.vm.getCurrentValidators(db, constants.DefaultSubnetID)
 	var dsValidator *addDefaultSubnetValidatorTx // default subnet validator
-=======
-	currentEvents, err := tx.vm.getCurrentValidators(db, constants.DefaultSubnetID)
->>>>>>> 99d8f914
 	if err != nil {
 		return nil, nil, nil, nil, permError{fmt.Errorf("couldn't get current validators of default subnet: %v", err)}
 	}
@@ -147,11 +143,7 @@
 		}
 	}
 
-<<<<<<< HEAD
-	pendingValidatorHeap, err := tx.vm.getPendingValidators(db, DefaultSubnetID)
-=======
-	pendingEvents, err := tx.vm.getPendingValidators(db, constants.DefaultSubnetID)
->>>>>>> 99d8f914
+	pendingValidatorHeap, err := tx.vm.getPendingValidators(db, constants.DefaultSubnetID)
 	if err != nil {
 		return nil, nil, nil, nil, tempError{err}
 	}
@@ -159,16 +151,8 @@
 
 	// If this proposal is committed, update the pending validator set to include the validator
 	onCommitDB := versiondb.New(db)
-<<<<<<< HEAD
-	if err := tx.vm.putPendingValidators(onCommitDB, pendingValidatorHeap, DefaultSubnetID); err != nil {
-		return nil, nil, nil, nil, tempError{err}
-=======
-	if err := tx.vm.putPendingValidators(onCommitDB, pendingEvents, constants.DefaultSubnetID); err != nil {
-		return nil, nil, nil, nil, permError{err}
-	}
-	if err := tx.vm.putAccount(onCommitDB, newAccount); err != nil {
-		return nil, nil, nil, nil, permError{err}
->>>>>>> 99d8f914
+	if err := tx.vm.putPendingValidators(onCommitDB, pendingValidatorHeap, constants.DefaultSubnetID); err != nil {
+		return nil, nil, nil, nil, tempError{err}
 	}
 
 	// If this proposal is aborted, return the AVAX (but not the tx fee)
