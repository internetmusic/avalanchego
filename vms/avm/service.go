--- conflicted
+++ resolved
@@ -38,11 +38,8 @@
 	errUnknownOutputType         = errors.New("unknown output type")
 	errUnneededAddress           = errors.New("address not required to sign")
 	errUnknownCredentialType     = errors.New("unknown credential type")
-<<<<<<< HEAD
+  errNilTxID                   = errors.New("nil transaction ID")
 	errNoMatchingAddress         = errors.New("the user has no matching address with From")
-=======
-	errNilTxID                   = errors.New("nil transaction ID")
->>>>>>> f7efc0c6
 )
 
 // Service defines the base service for the asset vm
