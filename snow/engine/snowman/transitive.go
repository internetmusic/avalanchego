--- conflicted
+++ resolved
@@ -39,7 +39,7 @@
 	// track outstanding preference requests
 	polls poll.Set
 
-	// blocks that have we have sent get requests for but haven't yet receieved
+	// blocks that have we have sent get requests for but haven't yet received
 	blkReqs common.Requests
 
 	// blocks that are queued to be issued to consensus once missing dependencies are fetched
@@ -83,13 +83,8 @@
 // This initializes the consensus engine with the last accepted block.
 func (t *Transitive) finishBootstrapping() error {
 	// initialize consensus to the last accepted blockID
-<<<<<<< HEAD
-	tailID := t.VM.LastAccepted()
-	t.Consensus.Initialize(t.Config.Context, t.Params, tailID)
-=======
 	lastAcceptedID := t.VM.LastAccepted()
-	t.consensus.Initialize(t.Ctx, t.params, lastAcceptedID)
->>>>>>> 9f1c6050
+	t.Consensus.Initialize(t.Ctx, t.Params, lastAcceptedID)
 
 	lastAccepted, err := t.VM.GetBlock(lastAcceptedID)
 	if err != nil {
@@ -388,13 +383,8 @@
 		// The newly created block should be built on top of the preferred block.
 		// Otherwise, the new block doesn't have the best chance of being confirmed.
 		parentID := blk.Parent().ID()
-<<<<<<< HEAD
 		if pref := t.Consensus.Preference(); !parentID.Equals(pref) {
-			t.Config.Context.Log.Warn("built block with parent: %s, expected %s", parentID, pref)
-=======
-		if pref := t.consensus.Preference(); !parentID.Equals(pref) {
 			t.Ctx.Log.Warn("built block with parent: %s, expected %s", parentID, pref)
->>>>>>> 9f1c6050
 		}
 
 		added, err := t.issueWithAncestors(blk)
@@ -443,18 +433,11 @@
 // If a dependency is missing, request it from [vdr].
 func (t *Transitive) issueFrom(vdr ids.ShortID, blk snowman.Block) (bool, error) {
 	blkID := blk.ID()
-<<<<<<< HEAD
-	// if the block has been issued, we don't need to insert it. if the block is
-	// already pending, we shouldn't attempt to insert it again yet
-	for !t.Consensus.Issued(blk) && !t.pending.Contains(blkID) {
-		if err := t.insert(blk); err != nil {
-=======
 	// issue [blk] and its ancestors to consensus.
 	// If the block has been issued, we don't need to issue it.
 	// If the block is queued to be issued, we don't need to issue it.
-	for !t.consensus.Issued(blk) && !t.pending.Contains(blkID) {
+	for !t.Consensus.Issued(blk) && !t.pending.Contains(blkID) {
 		if err := t.issue(blk); err != nil {
->>>>>>> 9f1c6050
 			return false, err
 		}
 
@@ -475,27 +458,17 @@
 // If a dependency is missing and the dependency hasn't been requested, the issuance will be abandoned.
 func (t *Transitive) issueWithAncestors(blk snowman.Block) (bool, error) {
 	blkID := blk.ID()
-<<<<<<< HEAD
+	// issue [blk] and its ancestors into consensus
 	for blk.Status().Fetched() && !t.Consensus.Issued(blk) && !t.pending.Contains(blkID) {
-		if err := t.insert(blk); err != nil {
-=======
-	// issue [blk] and its ancestors into consensus
-	for blk.Status().Fetched() && !t.consensus.Issued(blk) && !t.pending.Contains(blkID) {
 		if err := t.issue(blk); err != nil {
->>>>>>> 9f1c6050
 			return false, err
 		}
 		blk = blk.Parent()
 		blkID = blk.ID()
 	}
 
-<<<<<<< HEAD
-	// if issuance the block was successful, this is the happy path
+	// The block was issued into consensus. This is the happy path.
 	if t.Consensus.Issued(blk) {
-=======
-	// The block was issued into consensus. This is the happy path.
-	if t.consensus.Issued(blk) {
->>>>>>> 9f1c6050
 		return true, nil
 	}
 
@@ -560,18 +533,10 @@
 
 // send a pull request for this block ID
 func (t *Transitive) pullSample(blkID ids.ID) {
-<<<<<<< HEAD
-	t.Config.Context.Log.Verbo("about to sample from: %s", t.Config.Validators)
-	p := t.Consensus.Parameters()
-	vdrs := t.Config.Validators.Sample(p.K)
-	vdrSet := ids.ShortSet{}
-=======
 	t.Ctx.Log.Verbo("about to sample from: %s", t.Validators)
-	k := t.consensus.Parameters().K // consensus parameter
 	// The validators we will query
-	vdrs, err := t.Validators.Sample(k)
+	vdrs, err := t.Validators.Sample(t.Params.K)
 	vdrBag := ids.ShortBag{}
->>>>>>> 9f1c6050
 	for _, vdr := range vdrs {
 		vdrBag.Add(vdr.ID())
 	}
@@ -589,17 +554,9 @@
 
 // send a push request for this block
 func (t *Transitive) pushSample(blk snowman.Block) {
-<<<<<<< HEAD
-	t.Config.Context.Log.Verbo("about to sample from: %s", t.Config.Validators)
-	p := t.Consensus.Parameters()
-	vdrs := t.Config.Validators.Sample(p.K)
-	vdrSet := ids.ShortSet{}
-=======
 	t.Ctx.Log.Verbo("about to sample from: %s", t.Validators)
-	p := t.consensus.Parameters()
-	vdrs, err := t.Validators.Sample(p.K)
+	vdrs, err := t.Validators.Sample(t.Params.K)
 	vdrBag := ids.ShortBag{}
->>>>>>> 9f1c6050
 	for _, vdr := range vdrs {
 		vdrBag.Add(vdr.ID())
 	}
@@ -635,13 +592,8 @@
 		return t.errs.Err
 	}
 
-<<<<<<< HEAD
-	t.Config.Context.Log.Verbo("adding block to consensus: %s", blkID)
+	t.Ctx.Log.Verbo("adding block to consensus: %s", blkID)
 	if err := t.Consensus.Add(blk); err != nil {
-=======
-	t.Ctx.Log.Verbo("adding block to consensus: %s", blkID)
-	if err := t.consensus.Add(blk); err != nil {
->>>>>>> 9f1c6050
 		return err
 	}
 
